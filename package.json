{
  "dependencies": {
    "@popperjs/core": "^2.11.8",
    "bcrypt": "^6.0.0",
<<<<<<< HEAD
    "bootstrap": "^5.3.8",
    "config": "^4.1.0",
=======
    "bootstrap": "^5.3.7",
    "config": "^4.1.1",
>>>>>>> 15fa44d7
    "cookie-parser": "^1.4.6",
    "cors": "^2.8.5",
    "express": "^4.21.2",
    "express-async-handler": "^1.2.0",
    "express-jwt": "^8.5.1",
    "express-session": "^1.18.2",
    "http-errors": "^2.0.0",
    "jsonwebtoken": "^9.0.2",
    "mime": "^4.0.7",
    "multer": "^2.0.2",
    "nanoid": "^5.1.5",
    "passport": "^0.7.0",
    "passport-local": "^1.0.0",
    "passport-oauth2": "^1.8.0",
    "sqlite3": "^5.1.7",
    "statuses": "^2.0.2",
    "supertest": "^7.1.4",
    "winston": "^3.17.0"
  },
  "devDependencies": {
    "standard": "^17.1.2"
  },
  "scripts": {
    "start": "node index.mjs",
    "test": "node --test --test-reporter=spec",
    "test:only": "node --test --test-only --test-reporter=spec",
    "ver": "echo $npm_package_version",
    "lint": "standard",
    "lint:fix": "standard --fix"
  },
  "version": "0.16.0",
  "engine": {
    "node": ">=20.0.0"
  }
}<|MERGE_RESOLUTION|>--- conflicted
+++ resolved
@@ -2,13 +2,8 @@
   "dependencies": {
     "@popperjs/core": "^2.11.8",
     "bcrypt": "^6.0.0",
-<<<<<<< HEAD
     "bootstrap": "^5.3.8",
-    "config": "^4.1.0",
-=======
-    "bootstrap": "^5.3.7",
     "config": "^4.1.1",
->>>>>>> 15fa44d7
     "cookie-parser": "^1.4.6",
     "cors": "^2.8.5",
     "express": "^4.21.2",
